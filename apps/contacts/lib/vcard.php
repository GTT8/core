--- conflicted
+++ resolved
@@ -640,11 +640,8 @@
 	 * @return boolean
 	 *
 	 */
-<<<<<<< HEAD
 	public static function moveToAddressBook($aid, $id, $isAddressbook = false) {
 		OC_Contacts_App::getAddressbook($aid); // check for user ownership.
-=======
-	public static function moveToAddressBook($aid, $id) {
 		$addressbook = OC_Contacts_Addressbook::find($aid);
 		if ($addressbook['userid'] != OCP\User::getUser()) {
 			$sharedAddressbook = OCP\Share::getItemSharedWithBySource('addressbook', $aid);
@@ -652,7 +649,6 @@
 				return false;
 			}
 		}
->>>>>>> 5eca531f
 		if(is_array($id)) {
 			foreach ($id as $index => $cardId) {
 				$card = self::find($cardId);
@@ -681,25 +677,21 @@
 				return false;
 			}
 		} else {
-<<<<<<< HEAD
 			$stmt = null;
 			if($isAddressbook) {
 				$stmt = OCP\DB::prepare( 'UPDATE *PREFIX*contacts_cards SET addressbookid = ? WHERE addressbookid = ?' );
 			} else {
-=======
-			$card = self::find($id);
-			if (!$card) {
-				return false;
-			}
-			$oldAddressbook = OC_Contacts_Addressbook::find($card['addressbookid']);
-			if ($oldAddressbook['userid'] != OCP\User::getUser()) {
-				$sharedContact = OCP\Share::getItemSharedWithBySource('contact', $id, OCP\Share::FORMAT_NONE, null, true);
-				if (!$sharedContact || !($sharedContact['permissions'] & OCP\Share::PERMISSION_DELETE)) {
+				$card = self::find($id);
+				if (!$card) {
 					return false;
 				}
-			}
-			try {
->>>>>>> 5eca531f
+				$oldAddressbook = OC_Contacts_Addressbook::find($card['addressbookid']);
+				if ($oldAddressbook['userid'] != OCP\User::getUser()) {
+					$sharedContact = OCP\Share::getItemSharedWithBySource('contact', $id, OCP\Share::FORMAT_NONE, null, true);
+					if (!$sharedContact || !($sharedContact['permissions'] & OCP\Share::PERMISSION_DELETE)) {
+						return false;
+					}
+				}
 				$stmt = OCP\DB::prepare( 'UPDATE *PREFIX*contacts_cards SET addressbookid = ? WHERE id = ?' );
 			}
 			try {
