--- conflicted
+++ resolved
@@ -1,13 +1,7 @@
 <?php 
 $id = $_['id'];
-<<<<<<< HEAD
-$tmp_path = $_['tmp_path'];
-$requesttoken = $_['requesttoken'];
-OCP\Util::writeLog('contacts','templates/part.cropphoto.php: tmp_path: '.$tmp_path.', exists: '.file_exists($tmp_path), OCP\Util::DEBUG);
-=======
 $tmpkey = $_['tmpkey'];
 $requesttoken = $_['requesttoken'];
->>>>>>> 46d6fd15
 ?>
 <script type="text/javascript">
 	jQuery(function($) {
@@ -54,13 +48,8 @@
 	action="<?php echo OCP\Util::linkToAbsolute('contacts', 'ajax/savecrop.php'); ?>">
 
 	<input type="hidden" id="id" name="id" value="<?php echo $id; ?>" />
-<<<<<<< HEAD
-	<input type="hidden" id="requesttoken" name="requesttoken" value="<?php echo $requesttoken; ?>" />
-	<input type="hidden" id="tmp_path" name="tmp_path" value="<?php echo $tmp_path; ?>" />
-=======
 	<input type="hidden" name="requesttoken" value="<?php echo $requesttoken; ?>">
 	<input type="hidden" id="tmpkey" name="tmpkey" value="<?php echo $tmpkey; ?>" />
->>>>>>> 46d6fd15
 	<fieldset id="coords">
 	<input type="hidden" id="x1" name="x1" value="" />
 	<input type="hidden" id="y1" name="y1" value="" />
