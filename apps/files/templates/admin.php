--- conflicted
+++ resolved
@@ -4,17 +4,22 @@
 	<fieldset class="personalblock">
 		<legend><strong><?php echo $l->t('File handling');?></strong></legend>
 		<?php if($_['uploadChangable']):?>
-			<label for="maxUploadSize"><?php echo $l->t( 'Maximum upload size' ); ?> </label><input name='maxUploadSize' id="maxUploadSize" value='<?php echo $_['uploadMaxFilesize'] ?>'/>(<?php echo $l->t('max. possible: '); echo $_['maxPossibleUploadSize'] ?>)<br/>
+			<label for="maxUploadSize"><?php echo $l->t( 'Maximum upload size' ); ?> </label>
+			<input name='maxUploadSize' id="maxUploadSize" value='<?php echo $_['uploadMaxFilesize'] ?>'/>
+			(<?php echo $l->t('max. possible: '); echo $_['maxPossibleUploadSize'] ?>)<br/>
 		<?php endif;?>
-		<input type="checkbox" name="allowZipDownload" id="allowZipDownload" value="1" title="<?php echo $l->t( 'Needed for multi-file and folder downloads.' ); ?>"<?php if ($_['allowZipDownload']) echo ' checked="checked"'; ?> /> <label for="allowZipDownload"><?php echo $l->t( 'Enable ZIP-download' ); ?></label> <br/>
+		<input type="checkbox" name="allowZipDownload" id="allowZipDownload" value="1"
+			   title="<?php echo $l->t( 'Needed for multi-file and folder downloads.' ); ?>"
+			   <?php if ($_['allowZipDownload']): ?> checked="checked"<?php endif; ?> />
+		<label for="allowZipDownload"><?php echo $l->t( 'Enable ZIP-download' ); ?></label><br/>
 
-			<input name="maxZipInputSize" id="maxZipInputSize" style="width:180px;" value='<?php echo $_['maxZipInputSize'] ?>' title="<?php echo $l->t( '0 is unlimited' ); ?>"<?php if (!$_['allowZipDownload']) echo ' disabled="disabled"'; ?> />
-			<label for="maxZipInputSize"><?php echo $l->t( 'Maximum input size for ZIP files' ); ?> </label><br />
+		<input name="maxZipInputSize" id="maxZipInputSize" style="width:180px;" value='<?php echo $_['maxZipInputSize'] ?>'
+			   title="<?php echo $l->t( '0 is unlimited' ); ?>"
+			   <?php if (!$_['allowZipDownload']): ?> disabled="disabled"<?php endif; ?> />
+		<label for="maxZipInputSize"><?php echo $l->t( 'Maximum input size for ZIP files' ); ?> </label><br />
 
-<<<<<<< HEAD
-=======
 		<input type="hidden" value="<?php echo $_['requesttoken']; ?>" name="requesttoken" />
->>>>>>> d1c0f2a7
-		<input type="submit" name="submitFilesAdminSettings" id="submitFilesAdminSettings" value="<?php echo $l->t( 'Save' ); ?>"/>
+		<input type="submit" name="submitFilesAdminSettings" id="submitFilesAdminSettings"
+			   value="<?php echo $l->t( 'Save' ); ?>"/>
 	</fieldset>
 </form>