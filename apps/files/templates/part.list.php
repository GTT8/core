<input type="hidden" id="disableSharing" data-status="<?php p($_['disableSharing']); ?>">
<<<<<<< HEAD
<?php $totalfiles = 0;
$totaldirs = 0;
$totalsize = 0;
$pc = 0; ?>
=======
>>>>>>> 09187f3b
<?php foreach($_['files'] as $file):
	//strlen('files/') => 6
	$relativePath = substr($file['path'], 6);
	// the bigger the file, the darker the shade of grey; megabytes*2
	$simple_size_color = intval(160-$file['size']/(1024*1024)*2);
	if($simple_size_color<0) $simple_size_color = 0;
	$relative_modified_date = OCP\relative_modified_date($file['mtime']);
	// the older the file, the brighter the shade of grey; days*14
	$relative_date_color = round((time()-$file['mtime'])/60/60/24*14);
	if($relative_date_color>160) $relative_date_color = 160;
	$name = \OCP\Util::encodePath($file['name']);
	$directory = \OCP\Util::encodePath($file['directory']);
	?>
	<!--<tr style="position:absolute; width:100%"><td colspan="3" style="display:block;"><div style="width: <?php echo $pc++; ?>%; height: 31px;background-color: green;"/></td></tr>-->
	<tr data-id="<?php p($file['fileid']); ?>"
		data-file="<?php p($name);?>"
		data-type="<?php ($file['type'] == 'dir')?p('dir'):p('file')?>"
		data-mime="<?php p($file['mimetype'])?>"
		data-size="<?php p($file['size']);?>"
		data-permissions="<?php p($file['permissions']); ?>">
		<?php if($file['isPreviewAvailable']): ?>
		<td class="filename svg preview-icon"
		<?php else: ?>
		<td class="filename svg"
		<?php endif; ?>
		<?php if($file['type'] == 'dir'): ?>
			style="background-image:url(<?php print_unescaped(OCP\mimetype_icon('dir')); ?>)"
		<?php else: ?>
			<?php if($_['isPublic']): ?>
				<?php
				$relativePath = substr($relativePath, strlen($_['sharingroot']));
				?>
				<?php if($file['isPreviewAvailable']): ?>
				style="background-image:url(<?php print_unescaped(OCP\publicPreview_icon($relativePath, $_['sharingtoken'])); ?>)"
				<?php else: ?>
				style="background-image:url(<?php print_unescaped(OCP\mimetype_icon($file['mimetype'])); ?>)"
				<?php endif; ?>
			<?php else: ?>
				<?php if($file['isPreviewAvailable']): ?>
				style="background-image:url(<?php print_unescaped(OCP\preview_icon($relativePath)); ?>)"
				<?php else: ?>
				style="background-image:url(<?php print_unescaped(OCP\mimetype_icon($file['mimetype'])); ?>)"
				<?php endif; ?>
			<?php endif; ?>
		<?php endif; ?>
			>
		<?php if(!isset($_['readonly']) || !$_['readonly']): ?>
			<input id="select-<?php p($file['fileid']); ?>" type="checkbox" />
			<label for="select-<?php p($file['fileid']); ?>"></label>
		<?php endif; ?>
		<?php if($file['type'] == 'dir'): ?>
			<a class="name" href="<?php p(rtrim($_['baseURL'],'/').'/'.trim($directory,'/').'/'.$name); ?>" title="">
		<?php else: ?>
			<a class="name" href="<?php p(rtrim($_['downloadURL'],'/').'/'.trim($directory,'/').'/'.$name); ?>" title="">
		<?php endif; ?>
			<span class="nametext">
				<?php if($file['type'] == 'dir'):?>
					<?php print_unescaped(htmlspecialchars($file['name']));?>
				<?php else:?>
					<?php print_unescaped(htmlspecialchars($file['basename']));?><span class='extension'><?php p($file['extension']);?></span>
				<?php endif;?>
			</span>
			<?php if($file['type'] == 'dir'):?>
				<span class="uploadtext" currentUploads="0">
				</span>
			<?php endif;?>
			</a>
		</td>
		<td class="filesize"
			style="color:rgb(<?php p($simple_size_color.','.$simple_size_color.','.$simple_size_color) ?>)">
			<span style="position:relative;">
				<?php print_unescaped(OCP\human_file_size($file['size'])); ?>
			</span>
		</td>
		<td class="date">
			<span class="modified"
				  title="<?php p($file['date']); ?>"
				  style="position:relative; color:rgb(<?php p($relative_date_color.','
												.$relative_date_color.','
												.$relative_date_color) ?>)">
				<?php p($relative_modified_date); ?>
			</span>
		</td>
	</tr>
<?php endforeach;<|MERGE_RESOLUTION|>--- conflicted
+++ resolved
@@ -1,11 +1,4 @@
 <input type="hidden" id="disableSharing" data-status="<?php p($_['disableSharing']); ?>">
-<<<<<<< HEAD
-<?php $totalfiles = 0;
-$totaldirs = 0;
-$totalsize = 0;
-$pc = 0; ?>
-=======
->>>>>>> 09187f3b
 <?php foreach($_['files'] as $file):
 	//strlen('files/') => 6
 	$relativePath = substr($file['path'], 6);
@@ -17,9 +10,7 @@
 	$relative_date_color = round((time()-$file['mtime'])/60/60/24*14);
 	if($relative_date_color>160) $relative_date_color = 160;
 	$name = \OCP\Util::encodePath($file['name']);
-	$directory = \OCP\Util::encodePath($file['directory']);
-	?>
-	<!--<tr style="position:absolute; width:100%"><td colspan="3" style="display:block;"><div style="width: <?php echo $pc++; ?>%; height: 31px;background-color: green;"/></td></tr>-->
+	$directory = \OCP\Util::encodePath($file['directory']); ?>
 	<tr data-id="<?php p($file['fileid']); ?>"
 		data-file="<?php p($name);?>"
 		data-type="<?php ($file['type'] == 'dir')?p('dir'):p('file')?>"
@@ -76,14 +67,12 @@
 		</td>
 		<td class="filesize"
 			style="color:rgb(<?php p($simple_size_color.','.$simple_size_color.','.$simple_size_color) ?>)">
-			<span style="position:relative;">
 				<?php print_unescaped(OCP\human_file_size($file['size'])); ?>
-			</span>
 		</td>
 		<td class="date">
 			<span class="modified"
 				  title="<?php p($file['date']); ?>"
-				  style="position:relative; color:rgb(<?php p($relative_date_color.','
+				  style="color:rgb(<?php p($relative_date_color.','
 												.$relative_date_color.','
 												.$relative_date_color) ?>)">
 				<?php p($relative_modified_date); ?>
