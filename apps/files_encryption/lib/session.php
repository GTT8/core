<?php
/**
 * ownCloud
 *
 * @author Sam Tuke
 * @copyright 2012 Sam Tuke samtuke@owncloud.com
 *
 * This library is free software; you can redistribute it and/or
 * modify it under the terms of the GNU AFFERO GENERAL PUBLIC LICENSE
 * License as published by the Free Software Foundation; either
 * version 3 of the License, or any later version.
 *
 * This library is distributed in the hope that it will be useful,
 * but WITHOUT ANY WARRANTY; without even the implied warranty of
 * MERCHANTABILITY or FITNESS FOR A PARTICULAR PURPOSE.  See the
 * GNU AFFERO GENERAL PUBLIC LICENSE for more details.
 *
 * You should have received a copy of the GNU Affero General Public
 * License along with this library.  If not, see <http://www.gnu.org/licenses/>.
 *
 */

namespace OCA\Encryption;

/**
 * Class for handling encryption related session data
 */

class Session {

	private $view;

	/**
	 * @brief if session is started, check if ownCloud key pair is set up, if not create it
	 * @param \OC_FilesystemView $view
	 *
	 * @note The ownCloud key pair is used to allow public link sharing even if encryption is enabled
	 */
	public function __construct($view) {

		$this->view = $view;

		if (!$this->view->is_dir('owncloud_private_key')) {

			$this->view->mkdir('owncloud_private_key');

		}

		$publicShareKeyId = \OC_Appconfig::getValue('files_encryption', 'publicShareKeyId');

		if ($publicShareKeyId === null) {
			$publicShareKeyId = 'pubShare_' . substr(md5(time()), 0, 8);
			\OC_Appconfig::setValue('files_encryption', 'publicShareKeyId', $publicShareKeyId);
		}

		if (
			!$this->view->file_exists("/public-keys/" . $publicShareKeyId . ".public.key")
			|| !$this->view->file_exists("/owncloud_private_key/" . $publicShareKeyId . ".private.key")
		) {

			$keypair = Crypt::createKeypair();

			// Disable encryption proxy to prevent recursive calls
			$proxyStatus = \OC_FileProxy::$enabled;
			\OC_FileProxy::$enabled = false;

			// Save public key

			if (!$view->is_dir('/public-keys')) {
				$view->mkdir('/public-keys');
			}

			$this->view->file_put_contents('/public-keys/' . $publicShareKeyId . '.public.key', $keypair['publicKey']);

			// Encrypt private key empty passphrase
			$encryptedPrivateKey = Crypt::symmetricEncryptFileContent($keypair['privateKey'], '');

			// Save private key
			$this->view->file_put_contents(
				'/owncloud_private_key/' . $publicShareKeyId . '.private.key', $encryptedPrivateKey);

			\OC_FileProxy::$enabled = $proxyStatus;

		}

<<<<<<< HEAD
		if (\OCP\USER::getUser() === false
			|| (isset($_GET['service']) && $_GET['service'] === 'files'
				&& isset($_GET['t']))
		) {
=======
		if (\OCA\Encryption\Helper::isPublicAccess()) {
>>>>>>> 086c33ef
			// Disable encryption proxy to prevent recursive calls
			$proxyStatus = \OC_FileProxy::$enabled;
			\OC_FileProxy::$enabled = false;

<<<<<<< HEAD
			$encryptedKey = $this->view->file_get_contents(
				'/owncloud_private_key/' . $publicShareKeyId . '.private.key');
			$privateKey = Crypt::symmetricDecryptFileContent($encryptedKey, '');
			$this->setPrivateKey($privateKey);
=======
			$encryptedKey = $this->view->file_get_contents( '/owncloud_private_key/' . $publicShareKeyId . '.private.key' );
			$privateKey = Crypt::symmetricDecryptFileContent( $encryptedKey, '' );
			$this->setPublicSharePrivateKey( $privateKey );
>>>>>>> 086c33ef

			\OC_FileProxy::$enabled = $proxyStatus;
		}
	}

	/**
	 * @brief Sets user private key to session
	 * @param string $privateKey
	 * @return bool
	 *
	 * @note this should only be set on login
	 */
	public function setPrivateKey($privateKey) {

		$_SESSION['privateKey'] = $privateKey;

		return true;

	}

	/**
	 * @brief Gets user or public share private key from session
	 * @returns string $privateKey The user's plaintext private key
	 *
	 */
	public function getPrivateKey() {

<<<<<<< HEAD
		if (
			isset($_SESSION['privateKey'])
			&& !empty($_SESSION['privateKey'])
		) {
=======
		// return the public share private key if this is a public access
		if (\OCA\Encryption\Helper::isPublicAccess()) {
			return $this->getPublicSharePrivateKey();
		} else {
			if (isset($_SESSION['privateKey']) && !empty($_SESSION['privateKey'])) {
				return $_SESSION['privateKey'];
			} else {
				return false;
			}
		}
	}

	/**
	 * @brief Sets public user private key to session
	 * @param string $privateKey
	 * @return bool
	 */
	public function setPublicSharePrivateKey($privateKey) {
>>>>>>> 086c33ef

		$_SESSION['publicSharePrivateKey'] = $privateKey;

		return true;

	}

	/**
	 * @brief Gets public share private key from session
	 * @returns string $privateKey
	 *
	 */
	public function getPublicSharePrivateKey() {

		if (isset($_SESSION['publicSharePrivateKey']) && !empty($_SESSION['publicSharePrivateKey'])) {
			return $_SESSION['publicSharePrivateKey'];
		} else {
			return false;
		}

	}


	/**
	 * @brief Sets user legacy key to session
	 * @param $legacyKey
	 * @return bool
	 */
	public function setLegacyKey($legacyKey) {

		$_SESSION['legacyKey'] = $legacyKey;

		return true;
	}

	/**
	 * @brief Gets user legacy key from session
	 * @returns string $legacyKey The user's plaintext legacy key
	 *
	 */
	public function getLegacyKey() {

		if (
			isset($_SESSION['legacyKey'])
			&& !empty($_SESSION['legacyKey'])
		) {

			return $_SESSION['legacyKey'];

		} else {

			return false;

		}

	}

}<|MERGE_RESOLUTION|>--- conflicted
+++ resolved
@@ -83,28 +83,14 @@
 
 		}
 
-<<<<<<< HEAD
-		if (\OCP\USER::getUser() === false
-			|| (isset($_GET['service']) && $_GET['service'] === 'files'
-				&& isset($_GET['t']))
-		) {
-=======
 		if (\OCA\Encryption\Helper::isPublicAccess()) {
->>>>>>> 086c33ef
 			// Disable encryption proxy to prevent recursive calls
 			$proxyStatus = \OC_FileProxy::$enabled;
 			\OC_FileProxy::$enabled = false;
 
-<<<<<<< HEAD
-			$encryptedKey = $this->view->file_get_contents(
-				'/owncloud_private_key/' . $publicShareKeyId . '.private.key');
-			$privateKey = Crypt::symmetricDecryptFileContent($encryptedKey, '');
-			$this->setPrivateKey($privateKey);
-=======
 			$encryptedKey = $this->view->file_get_contents( '/owncloud_private_key/' . $publicShareKeyId . '.private.key' );
 			$privateKey = Crypt::symmetricDecryptFileContent( $encryptedKey, '' );
 			$this->setPublicSharePrivateKey( $privateKey );
->>>>>>> 086c33ef
 
 			\OC_FileProxy::$enabled = $proxyStatus;
 		}
@@ -131,13 +117,6 @@
 	 *
 	 */
 	public function getPrivateKey() {
-
-<<<<<<< HEAD
-		if (
-			isset($_SESSION['privateKey'])
-			&& !empty($_SESSION['privateKey'])
-		) {
-=======
 		// return the public share private key if this is a public access
 		if (\OCA\Encryption\Helper::isPublicAccess()) {
 			return $this->getPublicSharePrivateKey();
@@ -156,7 +135,6 @@
 	 * @return bool
 	 */
 	public function setPublicSharePrivateKey($privateKey) {
->>>>>>> 086c33ef
 
 		$_SESSION['publicSharePrivateKey'] = $privateKey;
 
