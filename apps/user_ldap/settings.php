--- conflicted
+++ resolved
@@ -32,15 +32,6 @@
 			$clearCache = true;
 			if('ldap_agent_password' == $param) {
 				OCP\Config::setAppValue('user_ldap', $param, base64_encode($_POST[$param]));
-<<<<<<< HEAD
-=======
-			} elseif('ldap_cache_ttl' == $param) {
-				if(OCP\Config::getAppValue('user_ldap', $param, '') != $_POST[$param]) {
-					$ldap = new \OCA\user_ldap\lib\Connection('user_ldap');
-					$ldap->clearCache();
-					OCP\Config::setAppValue('user_ldap', $param, $_POST[$param]);
-				}
->>>>>>> 8ac3849a
 			} elseif('home_folder_naming_rule' == $param) {
 				$value = empty($_POST[$param]) ? 'opt:username' : 'attr:'.$_POST[$param];
 				OCP\Config::setAppValue('user_ldap', $param, $value);
