--- conflicted
+++ resolved
@@ -3,30 +3,12 @@
 # This file is distributed under the same license as the PACKAGE package.
 # 
 # Translators:
-<<<<<<< HEAD
-#   <cronner@gmail.com>, 2012.
-# Frederik Lassen <frederiklassen@gmail.com>, 2013.
-# Morten Juhl-Johansen Zölde-Fejér <morten@writtenandread.net>, 2011-2013.
-# Ole Holm Frandsen <froksen@gmail.com>, 2012.
-#   <osos@openeyes.dk>, 2012.
-# Pascal d'Hermilly <pascal@dhermilly.dk>, 2011.
-#   <simon@rosmi.dk>, 2012.
-# Thomas <cronner@gmail.com>, 2013.
-# Thomas Tanghus <>, 2012.
-# Thomas Tanghus <thomas@tanghus.net>, 2012.
-=======
->>>>>>> 4ab36142
 msgid ""
 msgstr ""
 "Project-Id-Version: ownCloud\n"
 "Report-Msgid-Bugs-To: http://bugs.owncloud.org/\n"
-<<<<<<< HEAD
-"POT-Creation-Date: 2013-04-17 02:20+0200\n"
-"PO-Revision-Date: 2013-04-17 00:21+0000\n"
-=======
 "POT-Creation-Date: 2013-04-27 02:16+0200\n"
 "PO-Revision-Date: 2013-04-26 08:27+0000\n"
->>>>>>> 4ab36142
 "Last-Translator: I Robot <owncloud-bot@tmit.eu>\n"
 "Language-Team: Danish (http://www.transifex.com/projects/p/owncloud/language/da/)\n"
 "MIME-Version: 1.0\n"
@@ -96,15 +78,19 @@
 msgid "Files"
 msgstr "Filer"
 
-#: js/fileactions.js:125
+#: js/fileactions.js:116
+msgid "Share"
+msgstr "Del"
+
+#: js/fileactions.js:126
 msgid "Delete permanently"
 msgstr "Slet permanent"
 
-#: js/fileactions.js:127 templates/index.php:94 templates/index.php:95
+#: js/fileactions.js:128 templates/index.php:94 templates/index.php:95
 msgid "Delete"
 msgstr "Slet"
 
-#: js/fileactions.js:193
+#: js/fileactions.js:194
 msgid "Rename"
 msgstr "Omdøb"
 
@@ -146,7 +132,7 @@
 
 #: js/filelist.js:409 js/filelist.js:463
 msgid "files uploading"
-msgstr ""
+msgstr "uploader filer"
 
 #: js/files.js:52
 msgid "'.' is an invalid file name."
@@ -182,7 +168,7 @@
 
 #: js/files.js:272
 msgid "Not enough space available"
-msgstr ""
+msgstr "ikke nok tilgængelig ledig plads "
 
 #: js/files.js:312
 msgid "Upload cancelled."
