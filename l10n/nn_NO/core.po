--- conflicted
+++ resolved
@@ -3,21 +3,14 @@
 # This file is distributed under the same license as the PACKAGE package.
 # 
 # Translators:
-#   <erviker@gmail.com>, 2012.
-#   <p.ixiemotion@gmail.com>, 2011.
+# unhammer <unhammer+dill@mm.st>, 2013
 msgid ""
 msgstr ""
 "Project-Id-Version: ownCloud\n"
 "Report-Msgid-Bugs-To: http://bugs.owncloud.org/\n"
-<<<<<<< HEAD
-"POT-Creation-Date: 2013-04-17 02:20+0200\n"
-"PO-Revision-Date: 2013-04-17 00:21+0000\n"
-"Last-Translator: I Robot <owncloud-bot@tmit.eu>\n"
-=======
 "POT-Creation-Date: 2013-05-01 01:59+0200\n"
 "PO-Revision-Date: 2013-04-30 06:50+0000\n"
 "Last-Translator: unhammer <unhammer+dill@mm.st>\n"
->>>>>>> 6163a856
 "Language-Team: Norwegian Nynorsk (Norway) (http://www.transifex.com/projects/p/owncloud/language/nn_NO/)\n"
 "MIME-Version: 1.0\n"
 "Content-Type: text/plain; charset=UTF-8\n"
@@ -28,65 +21,65 @@
 #: ajax/share.php:97
 #, php-format
 msgid "User %s shared a file with you"
-msgstr ""
+msgstr "Brukaren %s delte ei fil med deg"
 
 #: ajax/share.php:99
 #, php-format
 msgid "User %s shared a folder with you"
-msgstr ""
+msgstr "Brukaren %s delte ei mappe med deg"
 
 #: ajax/share.php:101
 #, php-format
 msgid ""
 "User %s shared the file \"%s\" with you. It is available for download here: "
 "%s"
-msgstr ""
+msgstr "Brukaren %s delte fila «%s» med deg. Du kan lasta ho ned her: %s"
 
 #: ajax/share.php:104
 #, php-format
 msgid ""
 "User %s shared the folder \"%s\" with you. It is available for download "
 "here: %s"
-msgstr ""
+msgstr "Brukaren %s delte mappa «%s» med deg. Du kan lasta ho ned her: %s"
 
 #: ajax/vcategories/add.php:26 ajax/vcategories/edit.php:25
 msgid "Category type not provided."
-msgstr ""
+msgstr "Ingen kategoritype."
 
 #: ajax/vcategories/add.php:30
 msgid "No category to add?"
-msgstr ""
+msgstr "Ingen kategori å leggja til?"
 
 #: ajax/vcategories/add.php:37
 #, php-format
 msgid "This category already exists: %s"
-msgstr ""
+msgstr "Denne kategorien finst alt: %s"
 
 #: ajax/vcategories/addToFavorites.php:26 ajax/vcategories/delete.php:27
 #: ajax/vcategories/favorites.php:24
 #: ajax/vcategories/removeFromFavorites.php:26
 msgid "Object type not provided."
-msgstr ""
+msgstr "Ingen objekttype."
 
 #: ajax/vcategories/addToFavorites.php:30
 #: ajax/vcategories/removeFromFavorites.php:30
 #, php-format
 msgid "%s ID not provided."
-msgstr ""
+msgstr "Ingen %s-ID."
 
 #: ajax/vcategories/addToFavorites.php:35
 #, php-format
 msgid "Error adding %s to favorites."
-msgstr ""
+msgstr "Klarte ikkje å leggja til %s i favorittar."
 
 #: ajax/vcategories/delete.php:35 js/oc-vcategories.js:136
 msgid "No categories selected for deletion."
-msgstr ""
+msgstr "Ingen kategoriar valt for sletting."
 
 #: ajax/vcategories/removeFromFavorites.php:35
 #, php-format
 msgid "Error removing %s from favorites."
-msgstr ""
+msgstr "Klarte ikkje å fjerna %s frå favorittar."
 
 #: js/config.php:34
 msgid "Sunday"
@@ -170,80 +163,80 @@
 
 #: js/js.js:718
 msgid "seconds ago"
-msgstr ""
+msgstr "sekund sidan"
 
 #: js/js.js:719
 msgid "1 minute ago"
-msgstr ""
+msgstr "1 minutt sidan"
 
 #: js/js.js:720
 msgid "{minutes} minutes ago"
-msgstr ""
+msgstr "{minutes} minutt sidan"
 
 #: js/js.js:721
 msgid "1 hour ago"
-msgstr ""
+msgstr "1 time sidan"
 
 #: js/js.js:722
 msgid "{hours} hours ago"
-msgstr ""
+msgstr "{hours} timar sidan"
 
 #: js/js.js:723
 msgid "today"
-msgstr ""
+msgstr "i dag"
 
 #: js/js.js:724
 msgid "yesterday"
-msgstr ""
+msgstr "i går"
 
 #: js/js.js:725
 msgid "{days} days ago"
-msgstr ""
+msgstr "{days} dagar sidan"
 
 #: js/js.js:726
 msgid "last month"
-msgstr ""
+msgstr "førre månad"
 
 #: js/js.js:727
 msgid "{months} months ago"
-msgstr ""
+msgstr "{months) månader sidan"
 
 #: js/js.js:728
 msgid "months ago"
-msgstr ""
+msgstr "månader sidan"
 
 #: js/js.js:729
 msgid "last year"
-msgstr ""
+msgstr "i fjor"
 
 #: js/js.js:730
 msgid "years ago"
-msgstr ""
+msgstr "år sidan"
 
 #: js/oc-dialogs.js:117 js/oc-dialogs.js:247
 msgid "Ok"
-msgstr ""
+msgstr "Greitt"
 
 #: js/oc-dialogs.js:121 js/oc-dialogs.js:189 js/oc-dialogs.js:240
 msgid "Cancel"
-msgstr "Kanseller"
+msgstr "Avbryt"
 
 #: js/oc-dialogs.js:185
 msgid "Choose"
-msgstr ""
+msgstr "Vel"
 
 #: js/oc-dialogs.js:215
 msgid "Yes"
-msgstr ""
+msgstr "Ja"
 
 #: js/oc-dialogs.js:222
 msgid "No"
-msgstr ""
+msgstr "Nei"
 
 #: js/oc-vcategories.js:5 js/oc-vcategories.js:85 js/oc-vcategories.js:102
 #: js/oc-vcategories.js:117 js/oc-vcategories.js:132 js/oc-vcategories.js:162
 msgid "The object type is not specified."
-msgstr ""
+msgstr "Objekttypen er ikkje spesifisert."
 
 #: js/oc-vcategories.js:14 js/oc-vcategories.js:80 js/oc-vcategories.js:95
 #: js/oc-vcategories.js:110 js/oc-vcategories.js:125 js/oc-vcategories.js:136
@@ -255,173 +248,176 @@
 
 #: js/oc-vcategories.js:179
 msgid "The app name is not specified."
-msgstr ""
+msgstr "App-namnet er ikkje spesifisert."
 
 #: js/oc-vcategories.js:194
 msgid "The required file {file} is not installed!"
-msgstr ""
+msgstr "Den kravde fila {file} er ikkje installert!"
 
 #: js/share.js:30 js/share.js:45 js/share.js:87
 msgid "Shared"
-msgstr ""
+msgstr "Delt"
 
 #: js/share.js:90
 msgid "Share"
-msgstr ""
+msgstr "Del"
 
 #: js/share.js:125 js/share.js:617
 msgid "Error while sharing"
-msgstr ""
+msgstr "Feil ved deling"
 
 #: js/share.js:136
 msgid "Error while unsharing"
-msgstr ""
+msgstr "Feil ved udeling"
 
 #: js/share.js:143
 msgid "Error while changing permissions"
-msgstr ""
+msgstr "Feil ved endring av tillatingar"
 
 #: js/share.js:152
 msgid "Shared with you and the group {group} by {owner}"
-msgstr ""
+msgstr "Delt med deg og gruppa {group} av {owner}"
 
 #: js/share.js:154
 msgid "Shared with you by {owner}"
-msgstr ""
+msgstr "Delt med deg av {owner}"
 
 #: js/share.js:159
 msgid "Share with"
-msgstr ""
+msgstr "Del med"
 
 #: js/share.js:164
 msgid "Share with link"
-msgstr ""
+msgstr "Del med lenkje"
 
 #: js/share.js:167
 msgid "Password protect"
-msgstr ""
-
-#: js/share.js:169 templates/installation.php:54 templates/login.php:35
+msgstr "Passordvern"
+
+#: js/share.js:169 templates/installation.php:54 templates/login.php:26
 msgid "Password"
 msgstr "Passord"
 
 #: js/share.js:173
 msgid "Email link to person"
-msgstr ""
+msgstr "Send lenkja over e-post"
 
 #: js/share.js:174
 msgid "Send"
-msgstr ""
+msgstr "Send"
 
 #: js/share.js:178
 msgid "Set expiration date"
-msgstr ""
+msgstr "Set utlaupsdato"
 
 #: js/share.js:179
 msgid "Expiration date"
-msgstr ""
+msgstr "Utlaupsdato"
 
 #: js/share.js:211
 msgid "Share via email:"
-msgstr ""
+msgstr "Del over e-post:"
 
 #: js/share.js:213
 msgid "No people found"
-msgstr ""
+msgstr "Fann ingen personar"
 
 #: js/share.js:251
 msgid "Resharing is not allowed"
-msgstr ""
+msgstr "Vidaredeling er ikkje tillate"
 
 #: js/share.js:287
 msgid "Shared in {item} with {user}"
-msgstr ""
+msgstr "Delt i {item} med {brukar}"
 
 #: js/share.js:308
 msgid "Unshare"
-msgstr ""
+msgstr "Udel"
 
 #: js/share.js:320
 msgid "can edit"
-msgstr ""
+msgstr "kan endra"
 
 #: js/share.js:322
 msgid "access control"
-msgstr ""
+msgstr "tilgangskontroll"
 
 #: js/share.js:325
 msgid "create"
-msgstr ""
+msgstr "lag"
 
 #: js/share.js:328
 msgid "update"
-msgstr ""
+msgstr "oppdater"
 
 #: js/share.js:331
 msgid "delete"
-msgstr ""
+msgstr "slett"
 
 #: js/share.js:334
 msgid "share"
-msgstr ""
+msgstr "del"
 
 #: js/share.js:368 js/share.js:564
 msgid "Password protected"
-msgstr ""
+msgstr "Passordverna"
 
 #: js/share.js:577
 msgid "Error unsetting expiration date"
-msgstr ""
+msgstr "Klarte ikkje å fjerna utlaupsdato"
 
 #: js/share.js:589
 msgid "Error setting expiration date"
-msgstr ""
+msgstr "Klarte ikkje å setja utlaupsdato"
 
 #: js/share.js:604
 msgid "Sending ..."
-msgstr ""
+msgstr "Sender …"
 
 #: js/share.js:615
 msgid "Email sent"
-msgstr ""
+msgstr "E-post sendt"
 
 #: js/update.js:14
 msgid ""
 "The update was unsuccessful. Please report this issue to the <a "
 "href=\"https://github.com/owncloud/core/issues\" target=\"_blank\">ownCloud "
 "community</a>."
-msgstr ""
+msgstr "Oppdateringa feila. Ver venleg og rapporter feilen til <a href=\"https://github.com/owncloud/core/issues\" target=\"_blank\">ownCloud-fellesskapet</a>."
 
 #: js/update.js:18
 msgid "The update was successful. Redirecting you to ownCloud now."
-msgstr ""
+msgstr "Oppdateringa er fullført. Sender deg vidare til ownCloud no."
 
 #: lostpassword/controller.php:48
 msgid "ownCloud password reset"
-msgstr ""
+msgstr "Nullstilling av ownCloud-passord"
 
 #: lostpassword/templates/email.php:2
 msgid "Use the following link to reset your password: {link}"
-msgstr "Bruk føljane link til å tilbakestille passordet ditt: {link}"
-
-#: lostpassword/templates/lostpassword.php:3
+msgstr "Klikk følgjande lenkje til å nullstilla passordet ditt: {link}"
+
+#: lostpassword/templates/lostpassword.php:4
+msgid ""
+"The link to reset your password has been sent to your email.<br>If you do "
+"not receive it within a reasonable amount of time, check your spam/junk "
+"folders.<br>If it is not there ask your local administrator ."
+msgstr "Lenkja til å nullstilla passordet med er sendt til e-posten din.<br>Sjå i spam-/søppelmappa di viss du ikkje ser e-posten innan rimeleg tid.<br>Spør din lokale administrator viss han ikkje er der heller."
+
+#: lostpassword/templates/lostpassword.php:12
+msgid "Request failed!<br>Did you make sure your email/username was right?"
+msgstr "Førespurnaden feila!<br>Er du viss på at du skreiv inn rett e-post/brukarnamn?"
+
+#: lostpassword/templates/lostpassword.php:15
 msgid "You will receive a link to reset your password via Email."
-msgstr "Du vil få ei lenkje for å nullstilla passordet via epost."
-
-#: lostpassword/templates/lostpassword.php:5
-msgid "Reset email send."
-msgstr ""
-
-#: lostpassword/templates/lostpassword.php:8
-msgid "Request failed!"
-msgstr ""
-
-#: lostpassword/templates/lostpassword.php:11 templates/installation.php:48
-#: templates/login.php:28
+msgstr "Du vil få ein e-post med ei lenkje for å nullstilla passordet."
+
+#: lostpassword/templates/lostpassword.php:18 templates/installation.php:48
+#: templates/login.php:19
 msgid "Username"
 msgstr "Brukarnamn"
 
-#: lostpassword/templates/lostpassword.php:14
+#: lostpassword/templates/lostpassword.php:21
 msgid "Request reset"
 msgstr "Be om nullstilling"
 
@@ -431,7 +427,7 @@
 
 #: lostpassword/templates/resetpassword.php:5
 msgid "To login page"
-msgstr "Til innloggings sida"
+msgstr "Til innloggingssida"
 
 #: lostpassword/templates/resetpassword.php:8
 msgid "New password"
@@ -455,7 +451,7 @@
 
 #: strings.php:8
 msgid "Admin"
-msgstr "Administrer"
+msgstr "Admin"
 
 #: strings.php:9
 msgid "Help"
@@ -463,7 +459,7 @@
 
 #: templates/403.php:12
 msgid "Access forbidden"
-msgstr ""
+msgstr "Tilgang forbudt"
 
 #: templates/404.php:12
 msgid "Cloud not found"
@@ -471,7 +467,7 @@
 
 #: templates/edit_categories_dialog.php:4
 msgid "Edit categories"
-msgstr ""
+msgstr "Endra kategoriar"
 
 #: templates/edit_categories_dialog.php:16
 msgid "Add"
@@ -480,40 +476,40 @@
 #: templates/installation.php:24 templates/installation.php:31
 #: templates/installation.php:38
 msgid "Security Warning"
-msgstr ""
+msgstr "Tryggleiksåtvaring"
 
 #: templates/installation.php:25
 msgid "Your PHP version is vulnerable to the NULL Byte attack (CVE-2006-7243)"
-msgstr ""
+msgstr "PHP-utgåva di er sårbar for NULL-byteåtaket (CVE-2006-7243)"
 
 #: templates/installation.php:26
 msgid "Please update your PHP installation to use ownCloud securely."
-msgstr ""
+msgstr "Ver venleg og oppdater PHP-installasjonen din så han køyrer ownCloud på ein trygg måte."
 
 #: templates/installation.php:32
 msgid ""
 "No secure random number generator is available, please enable the PHP "
 "OpenSSL extension."
-msgstr ""
+msgstr "Ingen tilgjengeleg tilfeldig nummer-generator, ver venleg og aktiver OpenSSL-utvidinga i PHP."
 
 #: templates/installation.php:33
 msgid ""
 "Without a secure random number generator an attacker may be able to predict "
 "password reset tokens and take over your account."
-msgstr ""
+msgstr "Utan ein trygg tilfeldig nummer-generator er det enklare for ein åtakar å gjetta seg fram til passordnullstillingskodar og dimed ta over kontoen din."
 
 #: templates/installation.php:39
 msgid ""
 "Your data directory and files are probably accessible from the internet "
 "because the .htaccess file does not work."
-msgstr ""
+msgstr "Datamappa og filene dine er sannsynlegvis tilgjengelege frå Internett sidan .htaccess-fila ikkje fungerer."
 
 #: templates/installation.php:40
 msgid ""
 "For information how to properly configure your server, please see the <a "
 "href=\"http://doc.owncloud.org/server/5.0/admin_manual/installation.html\" "
 "target=\"_blank\">documentation</a>."
-msgstr ""
+msgstr "Ver venleg og les <a href=\"http://doc.owncloud.org/server/5.0/admin_manual/installation.html\" target=\"_blank\">dokumentasjonen</a> for å læra korleis du set opp tenaren din på rett måte."
 
 #: templates/installation.php:44
 msgid "Create an <strong>admin account</strong>"
@@ -527,86 +523,82 @@
 msgid "Data folder"
 msgstr "Datamappe"
 
-#: templates/installation.php:73
+#: templates/installation.php:74
 msgid "Configure the database"
 msgstr "Konfigurer databasen"
 
-#: templates/installation.php:78 templates/installation.php:90
-#: templates/installation.php:101 templates/installation.php:112
-#: templates/installation.php:124
+#: templates/installation.php:79 templates/installation.php:91
+#: templates/installation.php:102 templates/installation.php:113
+#: templates/installation.php:125
 msgid "will be used"
 msgstr "vil bli nytta"
 
-#: templates/installation.php:136
+#: templates/installation.php:137
 msgid "Database user"
 msgstr "Databasebrukar"
 
-#: templates/installation.php:143
+#: templates/installation.php:144
 msgid "Database password"
 msgstr "Databasepassord"
 
-#: templates/installation.php:148
+#: templates/installation.php:149
 msgid "Database name"
 msgstr "Databasenamn"
 
-#: templates/installation.php:158
+#: templates/installation.php:159
 msgid "Database tablespace"
-msgstr ""
-
-#: templates/installation.php:165
+msgstr "Tabellnamnrom for database"
+
+#: templates/installation.php:166
 msgid "Database host"
 msgstr "Databasetenar"
 
-#: templates/installation.php:171
+#: templates/installation.php:172
 msgid "Finish setup"
 msgstr "Fullfør oppsettet"
 
 #: templates/layout.guest.php:40
 msgid "web services under your control"
-msgstr "Vev tjenester under din kontroll"
-
-<<<<<<< HEAD
-#: templates/layout.user.php:58
-=======
+msgstr "Vevtenester under din kontroll"
+
 #: templates/layout.user.php:36
 #, php-format
 msgid "%s is available. Get more information on how to update."
 msgstr "%s er tilgjengeleg. Få meir informasjon om korleis du oppdaterer."
 
 #: templates/layout.user.php:61
->>>>>>> 6163a856
 msgid "Log out"
 msgstr "Logg ut"
 
+#: templates/login.php:9
+msgid "Automatic logon rejected!"
+msgstr "Automatisk innlogging avvist!"
+
 #: templates/login.php:10
-msgid "Automatic logon rejected!"
-msgstr ""
-
-#: templates/login.php:11
 msgid ""
 "If you did not change your password recently, your account may be "
 "compromised!"
-msgstr ""
-
-#: templates/login.php:13
+msgstr "Viss du ikkje endra passordet ditt nyleg, så kan kontoen din vera kompromittert!"
+
+#: templates/login.php:12
 msgid "Please change your password to secure your account again."
-msgstr ""
-
-#: templates/login.php:19
+msgstr "Ver venleg og endra passordet for å gjera kontoen din trygg igjen."
+
+#: templates/login.php:34
 msgid "Lost your password?"
 msgstr "Gløymt passordet?"
 
-#: templates/login.php:41
+#: templates/login.php:39
 msgid "remember"
 msgstr "hugs"
 
-#: templates/login.php:43
+#: templates/login.php:41
 msgid "Log in"
 msgstr "Logg inn"
 
-#: templates/login.php:49
+#: templates/login.php:47
 msgid "Alternative Logins"
-msgstr ""
+msgstr "Alternative innloggingar"
 
 #: templates/part.pagenavi.php:3
 msgid "prev"
@@ -619,4 +611,4 @@
 #: templates/update.php:3
 #, php-format
 msgid "Updating ownCloud to version %s, this may take a while."
-msgstr ""+msgstr "Oppdaterer ownCloud til utgåve %s, dette kan ta ei stund."