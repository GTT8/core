# SOME DESCRIPTIVE TITLE.
# Copyright (C) YEAR THE PACKAGE'S COPYRIGHT HOLDER
# This file is distributed under the same license as the PACKAGE package.
# 
# Translators:
#   <duda.nogueira@metasys.com.br>, 2011.
# Guilherme Maluf Balzana <guimalufb@gmail.com>, 2012.
# Sandro Venezuela <sandrovenezuela@gmail.com>, 2012.
# Thiago Vicente <thiagovice@gmail.com>, 2012.
# Van Der Fran <transifex@vanderland.com>, 2011.
msgid ""
msgstr ""
"Project-Id-Version: ownCloud\n"
"Report-Msgid-Bugs-To: http://bugs.owncloud.org/\n"
<<<<<<< HEAD
"POT-Creation-Date: 2012-06-06 00:12+0200\n"
"PO-Revision-Date: 2012-06-05 22:15+0000\n"
"Last-Translator: icewind <icewind1991@gmail.com>\n"
"Language-Team: Portuguese (Brazil) (http://www.transifex.net/projects/p/owncloud/language/pt_BR/)\n"
=======
"POT-Creation-Date: 2012-08-18 02:01+0200\n"
"PO-Revision-Date: 2012-08-18 00:02+0000\n"
"Last-Translator: I Robot <thomas.mueller@tmit.eu>\n"
"Language-Team: Portuguese (Brazil) (http://www.transifex.com/projects/p/owncloud/language/pt_BR/)\n"
>>>>>>> 46d6fd15
"MIME-Version: 1.0\n"
"Content-Type: text/plain; charset=UTF-8\n"
"Content-Transfer-Encoding: 8bit\n"
"Language: pt_BR\n"
"Plural-Forms: nplurals=2; plural=(n > 1)\n"

#: ajax/apps/ocs.php:23
msgid "Unable to load list from App Store"
msgstr ""

#: ajax/lostpassword.php:14
msgid "Email saved"
<<<<<<< HEAD
msgstr ""

#: ajax/lostpassword.php:16
msgid "Invalid email"
msgstr ""
=======
msgstr "Email gravado"

#: ajax/lostpassword.php:16
msgid "Invalid email"
msgstr "Email inválido"
>>>>>>> 46d6fd15

#: ajax/openid.php:16
msgid "OpenID Changed"
msgstr "Mudou OpenID"

<<<<<<< HEAD
#: ajax/openid.php:17 ajax/setlanguage.php:19 ajax/setlanguage.php:22
msgid "Invalid request"
msgstr "Pedido inválido"

#: ajax/setlanguage.php:17
msgid "Language changed"
msgstr "Mudou Idioma"

#: js/apps.js:31 js/apps.js:67
msgid "Disable"
msgstr ""

#: js/apps.js:31 js/apps.js:54
msgid "Enable"
msgstr ""

#: js/personal.js:69
msgid "Saving..."
msgstr ""

#: personal.php:40 personal.php:41
=======
#: ajax/openid.php:18 ajax/setlanguage.php:20 ajax/setlanguage.php:23
msgid "Invalid request"
msgstr "Pedido inválido"

#: ajax/removeuser.php:13 ajax/setquota.php:18 ajax/togglegroups.php:18
msgid "Authentication error"
msgstr ""

#: ajax/setlanguage.php:18
msgid "Language changed"
msgstr "Mudou Idioma"

#: js/apps.js:18
msgid "Error"
msgstr ""

#: js/apps.js:39 js/apps.js:73
msgid "Disable"
msgstr "Desabilitado"

#: js/apps.js:39 js/apps.js:62
msgid "Enable"
msgstr "Habilitado"

#: js/personal.js:69
msgid "Saving..."
msgstr "Gravando..."

#: personal.php:46 personal.php:47
>>>>>>> 46d6fd15
msgid "__language_name__"
msgstr "Português"

#: templates/admin.php:14
msgid "Security Warning"
msgstr ""

#: templates/admin.php:29
msgid "Cron"
msgstr ""

#: templates/admin.php:31
msgid "execute one task with each page loaded"
msgstr ""

#: templates/admin.php:33
msgid "cron.php is registered at a webcron service"
msgstr ""

#: templates/admin.php:35
msgid "use systems cron service"
msgstr ""

#: templates/admin.php:39
msgid "Log"
msgstr "Log"

#: templates/admin.php:67
msgid "More"
msgstr "Mais"

#: templates/apps.php:10
msgid "Add your App"
msgstr "Adicione seu Aplicativo"

#: templates/apps.php:26
msgid "Select an App"
msgstr "Selecione uma Aplicação"

<<<<<<< HEAD
#: templates/apps.php:25
msgid "See application page at apps.owncloud.com"
msgstr ""

#: templates/apps.php:26
msgid "-licensed"
msgstr "-licenciados"

#: templates/apps.php:26
=======
#: templates/apps.php:29
msgid "See application page at apps.owncloud.com"
msgstr "Ver página do aplicativo em apps.owncloud.com"

#: templates/apps.php:30
msgid "-licensed"
msgstr "-licenciados"

#: templates/apps.php:30
>>>>>>> 46d6fd15
msgid "by"
msgstr "por"

#: templates/help.php:8
msgid "Documentation"
msgstr "Documentação"

#: templates/help.php:9
msgid "Managing Big Files"
msgstr "Gerênciando Arquivos Grandes"

#: templates/help.php:10
msgid "Ask a question"
msgstr "Faça uma pergunta"

#: templates/help.php:22
msgid "Problems connecting to help database."
msgstr "Problemas ao conectar na base de dados."

#: templates/help.php:23
msgid "Go there manually."
msgstr "Ir manualmente."

#: templates/help.php:31
msgid "Answer"
msgstr "Resposta"

#: templates/personal.php:8
msgid "You use"
msgstr "Você usa"

#: templates/personal.php:8
msgid "of the available"
msgstr "do disponível"

#: templates/personal.php:12
msgid "Desktop and Mobile Syncing Clients"
msgstr "Sincronizando Desktop e Mobile"

#: templates/personal.php:13
msgid "Download"
msgstr "Download"

#: templates/personal.php:19
msgid "Your password got changed"
msgstr "Sua senha foi modificada"

#: templates/personal.php:20
msgid "Unable to change your password"
msgstr "Não é possivel alterar a sua senha"

#: templates/personal.php:21
msgid "Current password"
msgstr "Senha atual"

#: templates/personal.php:22
msgid "New password"
msgstr "Nova senha"

#: templates/personal.php:23
msgid "show"
msgstr "mostrar"

#: templates/personal.php:24
msgid "Change password"
msgstr "Alterar senha"

#: templates/personal.php:30
msgid "Email"
msgstr "Email"

#: templates/personal.php:31
msgid "Your email address"
msgstr "Seu endereço de email"

#: templates/personal.php:32
msgid "Fill in an email address to enable password recovery"
msgstr "Preencha um endereço de email para habilitar a recuperação de senha"

#: templates/personal.php:38 templates/personal.php:39
msgid "Language"
msgstr "Idioma"

#: templates/personal.php:44
msgid "Help translate"
msgstr "Ajude a traduzir"

#: templates/personal.php:51
msgid "use this address to connect to your ownCloud in your file manager"
msgstr "use este endereço para se conectar ao seu ownCloud no seu gerenciador de arquvos"

#: templates/users.php:21 templates/users.php:76
msgid "Name"
msgstr "Nome"

#: templates/users.php:23 templates/users.php:77
msgid "Password"
msgstr "Senha"

#: templates/users.php:26 templates/users.php:78 templates/users.php:98
msgid "Groups"
msgstr "Grupos"

#: templates/users.php:32
msgid "Create"
msgstr "Criar"

#: templates/users.php:35
msgid "Default Quota"
msgstr "Quota Padrão"

#: templates/users.php:55 templates/users.php:138
msgid "Other"
msgstr "Outro"

#: templates/users.php:80 templates/users.php:112
msgid "Group Admin"
msgstr ""

#: templates/users.php:82
msgid "Quota"
msgstr "Cota"

#: templates/users.php:146
msgid "Delete"
msgstr "Apagar"<|MERGE_RESOLUTION|>--- conflicted
+++ resolved
@@ -12,17 +12,10 @@
 msgstr ""
 "Project-Id-Version: ownCloud\n"
 "Report-Msgid-Bugs-To: http://bugs.owncloud.org/\n"
-<<<<<<< HEAD
-"POT-Creation-Date: 2012-06-06 00:12+0200\n"
-"PO-Revision-Date: 2012-06-05 22:15+0000\n"
-"Last-Translator: icewind <icewind1991@gmail.com>\n"
-"Language-Team: Portuguese (Brazil) (http://www.transifex.net/projects/p/owncloud/language/pt_BR/)\n"
-=======
 "POT-Creation-Date: 2012-08-18 02:01+0200\n"
 "PO-Revision-Date: 2012-08-18 00:02+0000\n"
 "Last-Translator: I Robot <thomas.mueller@tmit.eu>\n"
 "Language-Team: Portuguese (Brazil) (http://www.transifex.com/projects/p/owncloud/language/pt_BR/)\n"
->>>>>>> 46d6fd15
 "MIME-Version: 1.0\n"
 "Content-Type: text/plain; charset=UTF-8\n"
 "Content-Transfer-Encoding: 8bit\n"
@@ -35,47 +28,16 @@
 
 #: ajax/lostpassword.php:14
 msgid "Email saved"
-<<<<<<< HEAD
-msgstr ""
-
-#: ajax/lostpassword.php:16
-msgid "Invalid email"
-msgstr ""
-=======
 msgstr "Email gravado"
 
 #: ajax/lostpassword.php:16
 msgid "Invalid email"
 msgstr "Email inválido"
->>>>>>> 46d6fd15
 
 #: ajax/openid.php:16
 msgid "OpenID Changed"
 msgstr "Mudou OpenID"
 
-<<<<<<< HEAD
-#: ajax/openid.php:17 ajax/setlanguage.php:19 ajax/setlanguage.php:22
-msgid "Invalid request"
-msgstr "Pedido inválido"
-
-#: ajax/setlanguage.php:17
-msgid "Language changed"
-msgstr "Mudou Idioma"
-
-#: js/apps.js:31 js/apps.js:67
-msgid "Disable"
-msgstr ""
-
-#: js/apps.js:31 js/apps.js:54
-msgid "Enable"
-msgstr ""
-
-#: js/personal.js:69
-msgid "Saving..."
-msgstr ""
-
-#: personal.php:40 personal.php:41
-=======
 #: ajax/openid.php:18 ajax/setlanguage.php:20 ajax/setlanguage.php:23
 msgid "Invalid request"
 msgstr "Pedido inválido"
@@ -105,7 +67,6 @@
 msgstr "Gravando..."
 
 #: personal.php:46 personal.php:47
->>>>>>> 46d6fd15
 msgid "__language_name__"
 msgstr "Português"
 
@@ -145,17 +106,6 @@
 msgid "Select an App"
 msgstr "Selecione uma Aplicação"
 
-<<<<<<< HEAD
-#: templates/apps.php:25
-msgid "See application page at apps.owncloud.com"
-msgstr ""
-
-#: templates/apps.php:26
-msgid "-licensed"
-msgstr "-licenciados"
-
-#: templates/apps.php:26
-=======
 #: templates/apps.php:29
 msgid "See application page at apps.owncloud.com"
 msgstr "Ver página do aplicativo em apps.owncloud.com"
@@ -165,7 +115,6 @@
 msgstr "-licenciados"
 
 #: templates/apps.php:30
->>>>>>> 46d6fd15
 msgid "by"
 msgstr "por"
 
