--- conflicted
+++ resolved
@@ -116,18 +116,17 @@
 	function getSession();
 
 	/**
-<<<<<<< HEAD
 	 * Returns the activity manager
 	 *
 	 * @return \OCP\Activity\IManager
 	 */
 	function getActivityManager();
-=======
+
+	/**
 	 * Returns the current session
 	 *
 	 * @return \OCP\IDBConnection
 	 */
 	function getDatabaseConnection();
->>>>>>> 5462e199
 
 }