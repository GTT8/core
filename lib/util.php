--- conflicted
+++ resolved
@@ -258,7 +258,14 @@
 		return $errors;
 	}
 
-<<<<<<< HEAD
+	public static function displayLoginPage($parameters = array()){
+		if(isset($_COOKIE["username"])){
+			$parameters["username"] = $_COOKIE["username"];
+		} else {
+			$parameters["username"] = '';
+		}
+		OC_Template::printGuestPage("", "login", $parameters);
+	}
 
 	/**
 	* Try to get the username the httpd server runs on, used in hints
@@ -285,13 +292,6 @@
 			header( 'Location: '.OC_Helper::linkTo( '', 'index.php' , true));
 			exit();
 		}
-=======
-	public static function displayLoginPage($parameters = array()){
-		if(isset($_COOKIE["username"])){
-			$parameters["username"] = $_COOKIE["username"];
-		}
-		OC_Template::printGuestPage("", "login", $parameters);
->>>>>>> 5fbf378d
 	}
 
 	/**
